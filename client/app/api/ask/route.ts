--- conflicted
+++ resolved
@@ -47,123 +47,6 @@
       console.error("OpenAI API call failed, falling back to BrianAI");
     }
 
-<<<<<<< HEAD
-export async function POST(request: Request) {
-  try {
-    const { prompt, address, messages, chatId, stream = false } = await request.json();
-
-    if (!address) {
-      return NextResponse.json({ error: "Wallet address is required" }, { status: 400 });
-    }
-
-    // Fetch user by wallet address
-    const user = await prisma.user.findUnique({
-      where: { address },
-      include: { chats: true },
-    });
-
-    if (!user) {
-      return NextResponse.json({ error: "User not found" }, { status: 404 });
-    }
-
-    let currentChatId = chatId;
-
-    // If a chat ID is provided, check if the user has access to it
-    if (currentChatId && !user.chats.some(chat => chat.id === currentChatId)) {
-      return NextResponse.json({ error: "Unauthorized: You do not have access to this chat" }, { status: 403 });
-    }
-
-    // If no chat ID is provided, create a new chat for the user
-    if (!currentChatId) {
-      const newChat = await createOrGetChat(user.id);
-      currentChatId = newChat.id;
-    }
-
-    const uniqueMessages = messages
-      .filter((msg: any) => msg.sender === "user")
-      .reduce((acc: any[], curr: any) => {
-        if (!acc.some(msg => msg.content === curr.content)) {
-          acc.push({
-            role: "user",
-            content: curr.content
-          });
-        }
-        return acc;
-      }, []);
-
-    await storeMessage({
-      content: uniqueMessages,
-      chatId: currentChatId,
-      userId: user.id,
-    });
-
-    if (stream) {
-      const encoder = new TextEncoder();
-      const stream = new TransformStream();
-      const writer = stream.writable.getWriter();
-
-      // Stream the response
-      queryBrianAI(prompt, currentChatId, async (chunk) => {
-        await writer.write(encoder.encode(`data: ${JSON.stringify({ content: chunk })}\n\n`));
-      }).then(async (fullResponse) => {
-        if (fullResponse) {
-          await storeMessage({
-            content: [{
-              role: "assistant",
-              content: fullResponse
-            }],
-            chatId: currentChatId,
-            userId: user.id,
-          });
-        }
-        await writer.write(encoder.encode('data: [DONE]\n\n'));
-        await writer.close();
-      }).catch(async (error) => {
-        console.error('Streaming error:', error);
-        await writer.write(encoder.encode(`data: ${JSON.stringify({ error: "Streaming error" })}\n\n`));
-        await writer.close();
-      });
-
-      return new Response(stream.readable, {
-        headers: {
-          'Content-Type': 'text/event-stream',
-          'Cache-Control': 'no-cache',
-          'Connection': 'keep-alive',
-        },
-      });
-    }
-
-    // Non-streaming response
-    const response = await queryBrianAI(prompt, currentChatId);
-    if (!response) {
-      throw new Error("Unexpected API response format");
-    }
-
-    await storeMessage({
-      content: [{
-        role: "assistant",
-        content: response
-      }],
-      chatId: currentChatId,
-      userId: user.id,
-    });
-
-    return NextResponse.json({ 
-      answer: response,
-      chatId: currentChatId 
-    });
-
-  } catch (error: any) {
-    console.error('Error:', error);
-    
-    if (error.code === 'P2003') {
-      return NextResponse.json(
-        { error: 'User authentication required', details: 'Please ensure you are logged in.' }, 
-        { status: 401 }
-      );
-    }
-    
-=======
     // Fallback to BrianAI API call
     const brianResponse = await fetch("https://api.brianai.com/chat", {
       method: "POST",
@@ -189,7 +72,6 @@
     );
   } catch (error) {
     console.error("Server error:", error);
->>>>>>> 3dffafe1
     return NextResponse.json(
       { error: "Internal server error" },
       { status: 500 }
