{
  "name": "client",
  "version": "0.1.0",
  "private": true,
  "type": "module",
  "scripts": {
    "dev": "concurrently \"next dev\" \"sh ./bot.sh\"",
    "bot": "sh ./bot.sh",
    "build": "prisma generate && next build",
    "start": "next start",
    "lint": "next lint",
    "type-check": "tsc --noEmit",
    "setup-webhook": "ts-node scripts/tg-delete-webhook.ts",
    "delete-webhook": "ts-node scripts/tg-set-webhook.ts"
  },
  "dependencies": {
    "@argent/tma-wallet": "^1.17.1",
    "@brian-ai/langchain": "^1.2.9",
    "@brian-ai/sdk": "^0.3.6",
    "@hookform/resolvers": "^3.10.0",
    "@langchain/anthropic": "^0.3.11",
    "@langchain/core": "^0.3.31",
    "@langchain/langgraph": "^0.2.41",
    "@langchain/openai": "^0.3.17",
    "@prisma/client": "^6.3.0",
    "@radix-ui/react-avatar": "^1.1.1",
    "@radix-ui/react-dialog": "^1.1.2",
    "@radix-ui/react-dropdown-menu": "^2.1.2",
    "@radix-ui/react-icons": "^1.3.1",
    "@radix-ui/react-label": "^2.1.1",
    "@radix-ui/react-scroll-area": "^1.2.0",
    "@radix-ui/react-select": "^2.1.2",
    "@radix-ui/react-separator": "^1.1.0",
    "@radix-ui/react-slot": "^1.1.0",
    "@radix-ui/react-switch": "^1.1.2",
    "@radix-ui/react-tooltip": "^1.1.6",
    "@starknet-react/chains": "^3.1.0",
    "@starknet-react/core": "^3.5.0",
    "@twa-dev/sdk": "^8.0.1",
    "@vercel/analytics": "^1.4.1",
    "@vercel/kv": "^1.0.1",
    "axios": "^1.7.9",
    "browserify-zlib": "^0.2.0",
    "class-variance-authority": "^0.7.0",
    "clsx": "^2.1.1",
    "crypto-browserify": "^3.12.1",
    "dotenv": "^16.4.7",
    "dotenv-safe": "^9.1.0",
    "framer-motion": "^11.11.11",
    "grammy": "^1.34.0",
    "https-browserify": "^1.0.0",
    "langchain": "^0.3.10",
    "lucide-react": "^0.456.0",
    "next": "14.2.17",
    "next-themes": "^0.4.3",
    "prismjs": "^1.29.0",
    "react": "^18",
    "react-blockies": "^1.4.1",
    "react-day-picker": "^9.3.0",
    "react-dom": "^18",
    "react-hook-form": "^7.54.2",
    "react-markdown": "^9.0.1",
    "react-syntax-highlighter": "^15.6.1",
    "reactflow": "^11.11.4",
    "remark": "^15.0.1",
    "remark-gfm": "^4.0.0",
    "solc": "^0.8.28",
    "sonner": "^1.7.2",
    "starknet": "^6.11.0",
    "starknetkit": "^2.3.3",
    "stream-browserify": "^3.0.0",
    "stream-http": "^3.2.0",
    "tailwind-merge": "^2.5.4",
    "tailwindcss-animate": "^1.0.7",
    "ts-node": "^10.9.2",
    "tsc": "^2.0.4",
    "url": "^0.11.4",
    "uuid": "^11.0.3",
    "vaul": "^1.1.2",
    "vercel": "^39.1.0",
    "vite": "^6.0.7"
  },
  "devDependencies": {
    "@types/dotenv-safe": "^8.1.6",
    "@types/node": "^20",
    "@types/prismjs": "^1.26.5",
    "@types/react": "^18",
    "@types/react-dom": "^18",
    "@types/react-syntax-highlighter": "^15.5.13",
    "concurrently": "^9.1.2",
    "eslint": "^8",
    "eslint-config-next": "14.2.17",
    "postcss": "^8",
<<<<<<< HEAD
    "prisma": "^6.2.1",
    "raw-loader": "^4.0.2",
=======
    "prisma": "^6.3.0",
>>>>>>> 18c08860
    "tailwindcss": "^3.4.1",
    "typescript": "^5.7.3"
  },
  "description": "This is a [Next.js](https://nextjs.org) project bootstrapped with [`create-next-app`](https://nextjs.org/docs/app/api-reference/cli/create-next-app).",
  "main": "index.js",
  "directories": {
    "lib": "lib"
  },
  "keywords": [],
  "author": "",
  "license": "ISC"
}<|MERGE_RESOLUTION|>--- conflicted
+++ resolved
@@ -91,12 +91,9 @@
     "eslint": "^8",
     "eslint-config-next": "14.2.17",
     "postcss": "^8",
-<<<<<<< HEAD
     "prisma": "^6.2.1",
     "raw-loader": "^4.0.2",
-=======
     "prisma": "^6.3.0",
->>>>>>> 18c08860
     "tailwindcss": "^3.4.1",
     "typescript": "^5.7.3"
   },
